--- conflicted
+++ resolved
@@ -1,19 +1,11 @@
-<<<<<<< HEAD
-You must include these header files. The function requires them.
-=======
 The code block below contains the header files which you must include. The function requires these header files to successfully compile.
 If the headers are private, do not include them.
 Header files:
->>>>>>> 149940e3
 <code>
 {CONTEXT_HEADERS}
 </code>
 
-<<<<<<< HEAD
-You must insert this code before the function being tested:
-=======
 You must insert code in the below code block before the function being tested:
->>>>>>> 149940e3
 <code>
 {CONTEXT_MUST_INSERT}
 </code>
